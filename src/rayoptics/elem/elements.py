--- conflicted
+++ resolved
@@ -1368,12 +1368,9 @@
             thi = 0.05*self.sd
         return thi
 
-<<<<<<< HEAD
     def seq(self, **kwargs) -> SeqPath:
-        return [[self.s, None, None, -1, -1]]
-        
-=======
->>>>>>> fcb72dea
+        return [[self.s, None, None, -1, -1]] # type: ignore
+
     def tree(self, **kwargs):
         kwargs['default_label_prefix'] = 'M'
         kwargs['default_tag'] = '#element#mirror'
