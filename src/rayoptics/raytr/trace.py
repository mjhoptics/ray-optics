--- conflicted
+++ resolved
@@ -351,39 +351,7 @@
     fod = opt_model['analysis_results']['parax_data'].fod
     dist = fod.obj_dist + fod.enp_dist
 
-<<<<<<< HEAD
     pt0, d0 = osp.obj_coords(fld)
-    if ifcx is not None:
-        if pt0[0] == 0.0 and xy_target[0] == 0.0:
-            # do 1D iteration if field and target points are zero in x
-            y_target = xy_target[1]
-            logging.captureWarnings(True)
-            try:
-                start_y, results = newton(y_stop_coordinate, 0.,
-                                          args=(seq_model, ifcx, pt0,
-                                                dist, wvl, y_target),
-                                          disp=False, full_output=True)
-            except RuntimeError as rte:
-                # if we come here, start_y is a RuntimeResults object
-                # print(rte)
-                start_y = results.root
-            except TraceError:
-                start_y = 0.0
-            start_coords = np.array([0., start_y])
-        else:
-            # do 2D iteration. epsfcn is a parameter increment,
-            #  make proportional to pupil radius
-            try:
-                start_coords = fsolve(surface_coordinate, np.array([0., 0.]),
-                                      epsfcn=0.0001*fod.enp_radius,
-                                      args=(seq_model, ifcx, pt0, dist,
-                                            wvl, xy_target))
-            except TraceError:
-                start_coords = np.array([0., 0.])
-    else:  # floating stop surface - use entrance pupil for aiming
-        start_coords = np.array([0., 0.]) + xy_target
-=======
-    pt0 = osp.obj_coords(fld)
     with warnings.catch_warnings():
         warnings.simplefilter("ignore")
         if ifcx is not None:
@@ -414,7 +382,6 @@
                     start_coords = np.array([0., 0.])
         else:  # floating stop surface - use entrance pupil for aiming
             start_coords = np.array([0., 0.]) + xy_target
->>>>>>> dd6efec3
 
     return start_coords, ray_pkg
 
