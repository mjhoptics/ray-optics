--- conflicted
+++ resolved
@@ -33,35 +33,13 @@
     =src
 
 install_requires =
-<<<<<<< HEAD
-    opticalglass>=1.0.7
-    numpy>=1.24.3
-    scipy>=1.10.1
-    matplotlib>=3.7.1
-    pandas>=2.0.2
-    anytree>=2.8.0
-    transforms3d>=0.4.1
-    requests>=2.31.0
-    parsimonious>=0.10.0
-    packaging>=23.1
-    json_tricks>=3.17.0
-    deprecation>=2.1.0
-    # gui package requires
-    ipywidgets>=8.0.6
-    # qtgui package requires
-    pyqt5<5.16
-    qdarkstyle>=3.0.2,<3.1.0
-    qtconsole>=5.4.3
-    ipython>=8.14.0
-    traitlets>=5.9.0
-=======
-    opticalglass==1.0.7
+    opticalglass>=1.0.8
     numpy>=1.24.4
     scipy>=1.10.1
     matplotlib>=3.7.3
     pandas>=2.0.3
     anytree>=2.8.0
-    transforms3d>=0.3.1
+    transforms3d>=0.4.1
     requests>=2.31.0
     packaging>=24.0
     json_tricks>=3.17.3
@@ -74,7 +52,6 @@
     qtconsole>=5.3.0,<5.4.0
     ipython>=8.12.2
     traitlets>=5.14.2
->>>>>>> 9ee2b7fd
 
 # option to install pyqt5 separately, either via pip or Anaconda
 #extras_require =
